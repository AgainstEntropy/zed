pub use gpui2::{
    div, Component, Element, ElementId, ParentElement, SharedString, StatefulInteractive,
    StatelessInteractive, Styled, ViewContext, WindowContext,
};

pub use crate::elevation::*;
pub use crate::ButtonVariant;
pub use theme2::ActiveTheme;

use gpui2::Hsla;
use strum::EnumIter;

<<<<<<< HEAD
pub fn ui_size(cx: &mut WindowContext, size: f32) -> Rems {
    const UI_SCALE_RATIO: f32 = 0.875;

    let settings = user_settings(cx);

    rems(*settings.ui_scale * UI_SCALE_RATIO * size)
}

/// Represents a person with a Zed account's public profile.
/// All data in this struct should be considered public.
pub struct PublicActor {
    pub username: SharedString,
    pub avatar: SharedString,
    pub is_contact: bool,
}

impl PublicActor {
    pub fn new(username: impl Into<SharedString>, avatar: impl Into<SharedString>) -> Self {
        Self {
            username: username.into(),
            avatar: avatar.into(),
            is_contact: false,
        }
    }
}

=======
>>>>>>> f415a37a
#[derive(Debug, Default, PartialEq, Eq, PartialOrd, Ord, Hash, Clone, Copy, EnumIter)]
pub enum FileSystemStatus {
    #[default]
    None,
    Conflict,
    Deleted,
}

impl std::fmt::Display for FileSystemStatus {
    fn fmt(&self, f: &mut std::fmt::Formatter<'_>) -> std::fmt::Result {
        write!(
            f,
            "{}",
            match self {
                Self::None => "None",
                Self::Conflict => "Conflict",
                Self::Deleted => "Deleted",
            }
        )
    }
}

#[derive(Debug, Default, PartialEq, Eq, PartialOrd, Ord, Hash, Clone, Copy, EnumIter)]
pub enum GitStatus {
    #[default]
    None,
    Created,
    Modified,
    Deleted,
    Conflict,
    Renamed,
}

impl GitStatus {
    pub fn hsla(&self, cx: &WindowContext) -> Hsla {
        match self {
            Self::None => cx.theme().styles.system.transparent,
            Self::Created => cx.theme().styles.git.created,
            Self::Modified => cx.theme().styles.git.modified,
            Self::Deleted => cx.theme().styles.git.deleted,
            Self::Conflict => cx.theme().styles.git.conflict,
            Self::Renamed => cx.theme().styles.git.renamed,
        }
    }
}

impl std::fmt::Display for GitStatus {
    fn fmt(&self, f: &mut std::fmt::Formatter<'_>) -> std::fmt::Result {
        write!(
            f,
            "{}",
            match self {
                Self::None => "None",
                Self::Created => "Created",
                Self::Modified => "Modified",
                Self::Deleted => "Deleted",
                Self::Conflict => "Conflict",
                Self::Renamed => "Renamed",
            }
        )
    }
}

#[derive(Debug, Default, PartialEq, Eq, PartialOrd, Ord, Hash, Clone, Copy, EnumIter)]
pub enum DiagnosticStatus {
    #[default]
    None,
    Error,
    Warning,
    Info,
}

#[derive(Debug, Default, PartialEq, Eq, PartialOrd, Ord, Hash, Clone, Copy, EnumIter)]
pub enum IconSide {
    #[default]
    Left,
    Right,
}

#[derive(Debug, Default, PartialEq, Eq, PartialOrd, Ord, Hash, Clone, Copy, EnumIter)]
pub enum OrderMethod {
    #[default]
    Ascending,
    Descending,
    MostRecent,
}

#[derive(Debug, Default, PartialEq, Eq, PartialOrd, Ord, Hash, Clone, Copy, EnumIter)]
pub enum Shape {
    #[default]
    Circle,
    RoundedRectangle,
}

#[derive(Debug, Default, PartialEq, Eq, PartialOrd, Ord, Hash, Clone, Copy, EnumIter)]
pub enum DisclosureControlVisibility {
    #[default]
    OnHover,
    Always,
}

#[derive(Debug, PartialEq, Eq, PartialOrd, Ord, Hash, Clone, Copy, EnumIter)]
pub enum DisclosureControlStyle {
    /// Shows the disclosure control only when hovered where possible.
    ///
    /// More compact, but not available everywhere.
    ChevronOnHover,
    /// Shows an icon where possible, otherwise shows a chevron.
    ///
    /// For example, in a file tree a folder or file icon is shown
    /// instead of a chevron
    Icon,
    /// Always shows a chevron.
    Chevron,
    /// Completely hides the disclosure control where possible.
    None,
}

#[derive(Debug, PartialEq, Eq, Clone, Copy, EnumIter)]
pub enum OverflowStyle {
    Hidden,
    Wrap,
}

#[derive(Default, PartialEq, Copy, Clone, EnumIter, strum::Display)]
pub enum InteractionState {
    #[default]
    Enabled,
    Hovered,
    Active,
    Focused,
    Disabled,
}

impl InteractionState {
    pub fn if_enabled(&self, enabled: bool) -> Self {
        if enabled {
            *self
        } else {
            InteractionState::Disabled
        }
    }
}

#[derive(Default, PartialEq)]
pub enum SelectedState {
    #[default]
    Unselected,
    PartiallySelected,
    Selected,
}

#[derive(Default, Debug, Copy, Clone, PartialEq, Eq)]
pub enum Toggleable {
    Toggleable(ToggleState),
    #[default]
    NotToggleable,
}

impl Toggleable {
    pub fn is_toggled(&self) -> bool {
        match self {
            Self::Toggleable(ToggleState::Toggled) => true,
            _ => false,
        }
    }
}

impl From<ToggleState> for Toggleable {
    fn from(state: ToggleState) -> Self {
        Self::Toggleable(state)
    }
}

#[derive(Default, Debug, Copy, Clone, PartialEq, Eq)]
pub enum ToggleState {
    /// The "on" state of a toggleable element.
    ///
    /// Example:
    ///     - A collasable list that is currently expanded
    ///     - A toggle button that is currently on.
    Toggled,
    /// The "off" state of a toggleable element.
    ///
    /// Example:
    ///     - A collasable list that is currently collapsed
    ///     - A toggle button that is currently off.
    #[default]
    NotToggled,
}

impl From<Toggleable> for ToggleState {
    fn from(toggleable: Toggleable) -> Self {
        match toggleable {
            Toggleable::Toggleable(state) => state,
            Toggleable::NotToggleable => ToggleState::NotToggled,
        }
    }
}

impl From<bool> for ToggleState {
    fn from(toggled: bool) -> Self {
        if toggled {
            ToggleState::Toggled
        } else {
            ToggleState::NotToggled
        }
    }
}<|MERGE_RESOLUTION|>--- conflicted
+++ resolved
@@ -9,15 +9,6 @@
 
 use gpui2::Hsla;
 use strum::EnumIter;
-
-<<<<<<< HEAD
-pub fn ui_size(cx: &mut WindowContext, size: f32) -> Rems {
-    const UI_SCALE_RATIO: f32 = 0.875;
-
-    let settings = user_settings(cx);
-
-    rems(*settings.ui_scale * UI_SCALE_RATIO * size)
-}
 
 /// Represents a person with a Zed account's public profile.
 /// All data in this struct should be considered public.
@@ -37,8 +28,6 @@
     }
 }
 
-=======
->>>>>>> f415a37a
 #[derive(Debug, Default, PartialEq, Eq, PartialOrd, Ord, Hash, Clone, Copy, EnumIter)]
 pub enum FileSystemStatus {
     #[default]
