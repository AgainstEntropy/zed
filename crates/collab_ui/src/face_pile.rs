--- conflicted
+++ resolved
@@ -1,27 +1,14 @@
-<<<<<<< HEAD
-use gpui::{div, AnyElement, ParentElement, RenderOnce, Styled, WindowContext};
-=======
-use gpui::{div, AnyElement, Div, IntoElement, ParentElement, Styled};
->>>>>>> 0691ad48
+use gpui::{div, AnyElement, Div, ParentElement, Styled};
 use smallvec::SmallVec;
 use ui::FluentBuilder;
 
-<<<<<<< HEAD
-#[derive(Default, gpui::IntoElement)]
-=======
 #[derive(Default)]
->>>>>>> 0691ad48
 pub struct FacePile {
     pub faces: SmallVec<[AnyElement; 2]>,
 }
 
-<<<<<<< HEAD
-impl RenderOnce for FacePile {
-    fn render(self, _: &mut WindowContext) -> impl gpui::IntoElement {
-=======
 impl FacePile {
     pub fn render(self) -> Div {
->>>>>>> 0691ad48
         let player_count = self.faces.len();
         let player_list = self.faces.into_iter().enumerate().map(|(ix, player)| {
             let isnt_last = ix < player_count - 1;
