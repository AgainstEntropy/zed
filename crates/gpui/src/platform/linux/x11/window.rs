// todo(linux): remove
#![allow(unused)]

use crate::{
<<<<<<< HEAD
    platform::blade::BladeRenderer, size, Bounds, DevicePixels, ForegroundExecutor, Modifiers,
    Pixels, Platform, PlatformAtlas, PlatformDisplay, PlatformInput, PlatformInputHandler,
    PlatformWindow, Point, PromptLevel, Scene, Size, WindowAppearance, WindowBackgroundAppearance,
    WindowBounds, WindowOptions, WindowParams, X11Client, X11ClientState, X11ClientStatePtr,
=======
    platform::blade::{BladeRenderer, BladeSurfaceConfig},
    size, Bounds, DevicePixels, ForegroundExecutor, Modifiers, Pixels, Platform, PlatformAtlas,
    PlatformDisplay, PlatformInput, PlatformInputHandler, PlatformWindow, Point, PromptLevel,
    Scene, Size, WindowAppearance, WindowBackgroundAppearance, WindowOptions, WindowParams,
    X11Client, X11ClientState, X11ClientStatePtr,
>>>>>>> bcf7bc9d
};
use blade_graphics as gpu;
use parking_lot::Mutex;
use raw_window_handle as rwh;
use util::ResultExt;
use x11rb::{
    connection::{Connection as _, RequestConnection as _},
    protocol::{
        render::{self, ConnectionExt as _},
        xinput::{self, ConnectionExt as _},
        xproto::{self, ConnectionExt as _, CreateWindowAux},
    },
    resource_manager::Database,
    wrapper::ConnectionExt as _,
    xcb_ffi::XCBConnection,
};

use std::{
    cell::{Ref, RefCell, RefMut},
    collections::HashMap,
    ffi::c_void,
    iter::Zip,
    mem,
    num::NonZeroU32,
    ops::Div,
    ptr::NonNull,
    rc::Rc,
    sync::{self, Arc},
};

use super::X11Display;

x11rb::atom_manager! {
    pub XcbAtoms: AtomsCookie {
        UTF8_STRING,
        WM_PROTOCOLS,
        WM_DELETE_WINDOW,
        _NET_WM_NAME,
        _NET_WM_STATE,
        _NET_WM_STATE_MAXIMIZED_VERT,
        _NET_WM_STATE_MAXIMIZED_HORZ,
    }
}

fn query_render_extent(xcb_connection: &XCBConnection, x_window: xproto::Window) -> gpu::Extent {
    let reply = xcb_connection
        .get_geometry(x_window)
        .unwrap()
        .reply()
        .unwrap();
    gpu::Extent {
        width: reply.width as u32,
        height: reply.height as u32,
        depth: 1,
    }
}

#[derive(Debug)]
struct Visual {
    id: xproto::Visualid,
    colormap: u32,
    depth: u8,
}

struct VisualSet {
    inherit: Visual,
    opaque: Option<Visual>,
    transparent: Option<Visual>,
    root: u32,
    black_pixel: u32,
}

fn find_visuals(xcb_connection: &XCBConnection, screen_index: usize) -> VisualSet {
    let screen = &xcb_connection.setup().roots[screen_index];
    let mut set = VisualSet {
        inherit: Visual {
            id: screen.root_visual,
            colormap: screen.default_colormap,
            depth: screen.root_depth,
        },
        opaque: None,
        transparent: None,
        root: screen.root,
        black_pixel: screen.black_pixel,
    };

    for depth_info in screen.allowed_depths.iter() {
        for visual_type in depth_info.visuals.iter() {
            let visual = Visual {
                id: visual_type.visual_id,
                colormap: 0,
                depth: depth_info.depth,
            };
            log::debug!("Visual id: {}, class: {:?}, depth: {}, bits_per_value: {}, masks: 0x{:x} 0x{:x} 0x{:x}",
                visual_type.visual_id,
                visual_type.class,
                depth_info.depth,
                visual_type.bits_per_rgb_value,
                visual_type.red_mask, visual_type.green_mask, visual_type.blue_mask,
            );

            if (
                visual_type.red_mask,
                visual_type.green_mask,
                visual_type.blue_mask,
            ) != (0xFF0000, 0xFF00, 0xFF)
            {
                continue;
            }
            let color_mask = visual_type.red_mask | visual_type.green_mask | visual_type.blue_mask;
            let alpha_mask = color_mask as usize ^ ((1usize << depth_info.depth) - 1);

            if alpha_mask == 0 {
                if set.opaque.is_none() {
                    set.opaque = Some(visual);
                }
            } else {
                if set.transparent.is_none() {
                    set.transparent = Some(visual);
                }
            }
        }
    }

    set
}

struct RawWindow {
    connection: *mut c_void,
    screen_id: usize,
    window_id: u32,
    visual_id: u32,
}

#[derive(Default)]
pub struct Callbacks {
    request_frame: Option<Box<dyn FnMut()>>,
    input: Option<Box<dyn FnMut(PlatformInput) -> crate::DispatchEventResult>>,
    active_status_change: Option<Box<dyn FnMut(bool)>>,
    resize: Option<Box<dyn FnMut(Size<Pixels>, f32)>>,
    moved: Option<Box<dyn FnMut()>>,
    should_close: Option<Box<dyn FnMut() -> bool>>,
    close: Option<Box<dyn FnOnce()>>,
    appearance_changed: Option<Box<dyn FnMut()>>,
}

pub(crate) struct X11WindowState {
    client: X11ClientStatePtr,
    executor: ForegroundExecutor,
    atoms: XcbAtoms,
    raw: RawWindow,
    bounds: Bounds<i32>,
    scale_factor: f32,
    renderer: BladeRenderer,
    display: Rc<dyn PlatformDisplay>,
    input_handler: Option<PlatformInputHandler>,
}

#[derive(Clone)]
pub(crate) struct X11WindowStatePtr {
    pub(crate) state: Rc<RefCell<X11WindowState>>,
    pub(crate) callbacks: Rc<RefCell<Callbacks>>,
    xcb_connection: Rc<XCBConnection>,
    x_window: xproto::Window,
}

// todo(linux): Remove other RawWindowHandle implementation
impl rwh::HasWindowHandle for RawWindow {
    fn window_handle(&self) -> Result<rwh::WindowHandle, rwh::HandleError> {
        let non_zero = NonZeroU32::new(self.window_id).unwrap();
        let mut handle = rwh::XcbWindowHandle::new(non_zero);
        handle.visual_id = NonZeroU32::new(self.visual_id);
        Ok(unsafe { rwh::WindowHandle::borrow_raw(handle.into()) })
    }
}
impl rwh::HasDisplayHandle for RawWindow {
    fn display_handle(&self) -> Result<rwh::DisplayHandle, rwh::HandleError> {
        let non_zero = NonNull::new(self.connection).unwrap();
        let handle = rwh::XcbDisplayHandle::new(Some(non_zero), self.screen_id as i32);
        Ok(unsafe { rwh::DisplayHandle::borrow_raw(handle.into()) })
    }
}

impl rwh::HasWindowHandle for X11Window {
    fn window_handle(&self) -> Result<rwh::WindowHandle, rwh::HandleError> {
        unimplemented!()
    }
}
impl rwh::HasDisplayHandle for X11Window {
    fn display_handle(&self) -> Result<rwh::DisplayHandle, rwh::HandleError> {
        unimplemented!()
    }
}

impl X11WindowState {
    #[allow(clippy::too_many_arguments)]
    pub fn new(
        client: X11ClientStatePtr,
        executor: ForegroundExecutor,
        params: WindowParams,
        xcb_connection: &Rc<XCBConnection>,
        x_main_screen_index: usize,
        x_window: xproto::Window,
        atoms: &XcbAtoms,
        scale_factor: f32,
    ) -> Self {
        let x_screen_index = params
            .display_id
            .map_or(x_main_screen_index, |did| did.0 as usize);

        let visual_set = find_visuals(&xcb_connection, x_screen_index);
        let visual_maybe = match params.window_background {
            WindowBackgroundAppearance::Opaque => visual_set.opaque,
            WindowBackgroundAppearance::Transparent | WindowBackgroundAppearance::Blurred => {
                visual_set.transparent
            }
        };
        let visual = match visual_maybe {
            Some(visual) => visual,
            None => {
                log::warn!(
                    "Unable to find a matching visual for {:?}",
                    params.window_background
                );
                visual_set.inherit
            }
        };
        log::info!("Using {:?}", visual);

        let colormap = if visual.colormap != 0 {
            visual.colormap
        } else {
            let id = xcb_connection.generate_id().unwrap();
            log::info!("Creating colormap {}", id);
            xcb_connection
                .create_colormap(xproto::ColormapAlloc::NONE, id, visual_set.root, visual.id)
                .unwrap()
                .check()
                .unwrap();
            id
        };

        let win_aux = xproto::CreateWindowAux::new()
            .background_pixel(x11rb::NONE)
            // https://stackoverflow.com/questions/43218127/x11-xlib-xcb-creating-a-window-requires-border-pixel-if-specifying-colormap-wh
            .border_pixel(visual_set.black_pixel)
            .colormap(colormap)
            .event_mask(
                xproto::EventMask::EXPOSURE
                    | xproto::EventMask::STRUCTURE_NOTIFY
                    | xproto::EventMask::ENTER_WINDOW
                    | xproto::EventMask::LEAVE_WINDOW
                    | xproto::EventMask::FOCUS_CHANGE
                    | xproto::EventMask::KEY_PRESS
                    | xproto::EventMask::KEY_RELEASE,
            );

        xcb_connection
            .create_window(
                visual.depth,
                x_window,
                visual_set.root,
                params.bounds.origin.x.0 as i16,
                params.bounds.origin.y.0 as i16,
                params.bounds.size.width.0 as u16,
                params.bounds.size.height.0 as u16,
                0,
                xproto::WindowClass::INPUT_OUTPUT,
                visual.id,
                &win_aux,
            )
            .unwrap()
            .check()
            .unwrap();

        if let Some(titlebar) = params.titlebar {
            if let Some(title) = titlebar.title {
                xcb_connection
                    .change_property8(
                        xproto::PropMode::REPLACE,
                        x_window,
                        xproto::AtomEnum::WM_NAME,
                        xproto::AtomEnum::STRING,
                        title.as_bytes(),
                    )
                    .unwrap();
            }
        }

        xcb_connection
            .change_property32(
                xproto::PropMode::REPLACE,
                x_window,
                atoms.WM_PROTOCOLS,
                xproto::AtomEnum::ATOM,
                &[atoms.WM_DELETE_WINDOW],
            )
            .unwrap();

        xcb_connection
            .xinput_xi_select_events(
                x_window,
                &[xinput::EventMask {
                    deviceid: 1,
                    mask: vec![
                        xinput::XIEventMask::MOTION
                            | xinput::XIEventMask::BUTTON_PRESS
                            | xinput::XIEventMask::BUTTON_RELEASE
                            | xinput::XIEventMask::LEAVE,
                    ],
                }],
            )
            .unwrap();

        xcb_connection.map_window(x_window).unwrap();
        xcb_connection.flush().unwrap();

        let raw = RawWindow {
            connection: as_raw_xcb_connection::AsRawXcbConnection::as_raw_xcb_connection(
                xcb_connection,
            ) as *mut _,
            screen_id: x_screen_index,
            window_id: x_window,
            visual_id: visual.id,
        };
        let gpu = Arc::new(
            unsafe {
                gpu::Context::init_windowed(
                    &raw,
                    gpu::ContextDesc {
                        validation: false,
                        capture: false,
                        overlay: false,
                    },
                )
            }
            .unwrap(),
        );

        let config = BladeSurfaceConfig {
            // Note: this has to be done after the GPU init, or otherwise
            // the sizes are immediately invalidated.
            size: query_render_extent(xcb_connection, x_window),
            transparent: params.window_background != WindowBackgroundAppearance::Opaque,
        };

        Self {
            client,
            executor,
            display: Rc::new(X11Display::new(xcb_connection, x_screen_index).unwrap()),
            raw,
            bounds: params.bounds.map(|v| v.0),
            scale_factor,
            renderer: BladeRenderer::new(gpu, config),
            atoms: *atoms,
            input_handler: None,
        }
    }

    fn content_size(&self) -> Size<Pixels> {
        let size = self.renderer.viewport_size();
        Size {
            width: size.width.into(),
            height: size.height.into(),
        }
    }
}

pub(crate) struct X11Window(pub X11WindowStatePtr);

impl Drop for X11Window {
    fn drop(&mut self) {
        let mut state = self.0.state.borrow_mut();
        state.renderer.destroy();

        self.0.xcb_connection.unmap_window(self.0.x_window).unwrap();
        self.0
            .xcb_connection
            .destroy_window(self.0.x_window)
            .unwrap();
        self.0.xcb_connection.flush().unwrap();

        let this_ptr = self.0.clone();
        let client_ptr = state.client.clone();
        state
            .executor
            .spawn(async move {
                this_ptr.close();
                client_ptr.drop_window(this_ptr.x_window);
            })
            .detach();
        drop(state);
    }
}

impl X11Window {
    #[allow(clippy::too_many_arguments)]
    pub fn new(
        client: X11ClientStatePtr,
        executor: ForegroundExecutor,
        params: WindowParams,
        xcb_connection: &Rc<XCBConnection>,
        x_main_screen_index: usize,
        x_window: xproto::Window,
        atoms: &XcbAtoms,
        scale_factor: f32,
    ) -> Self {
        Self(X11WindowStatePtr {
            state: Rc::new(RefCell::new(X11WindowState::new(
                client,
                executor,
                params,
                xcb_connection,
                x_main_screen_index,
                x_window,
                atoms,
                scale_factor,
            ))),
            callbacks: Rc::new(RefCell::new(Callbacks::default())),
            xcb_connection: xcb_connection.clone(),
            x_window,
        })
    }
}

impl X11WindowStatePtr {
    pub fn should_close(&self) -> bool {
        let mut cb = self.callbacks.borrow_mut();
        if let Some(mut should_close) = cb.should_close.take() {
            let result = (should_close)();
            cb.should_close = Some(should_close);
            result
        } else {
            true
        }
    }

    pub fn close(&self) {
        let mut callbacks = self.callbacks.borrow_mut();
        if let Some(fun) = callbacks.close.take() {
            fun()
        }
    }

    pub fn refresh(&self) {
        let mut cb = self.callbacks.borrow_mut();
        if let Some(ref mut fun) = cb.request_frame {
            fun();
        }
    }

    pub fn handle_input(&self, input: PlatformInput) {
        if let Some(ref mut fun) = self.callbacks.borrow_mut().input {
            if !fun(input.clone()).propagate {
                return;
            }
        }
        if let PlatformInput::KeyDown(event) = input {
            let mut state = self.state.borrow_mut();
            if let Some(mut input_handler) = state.input_handler.take() {
                if let Some(ime_key) = &event.keystroke.ime_key {
                    drop(state);
                    input_handler.replace_text_in_range(None, ime_key);
                    state = self.state.borrow_mut();
                }
                state.input_handler = Some(input_handler);
            }
        }
    }

    pub fn configure(&self, bounds: Bounds<i32>) {
        let mut resize_args = None;
        let do_move;
        {
            let mut state = self.state.borrow_mut();
            let old_bounds = mem::replace(&mut state.bounds, bounds);
            do_move = old_bounds.origin != bounds.origin;
            // todo(linux): use normal GPUI types here, refactor out the double
            // viewport check and extra casts ( )
            let gpu_size = query_render_extent(&self.xcb_connection, self.x_window);
            if state.renderer.viewport_size() != gpu_size {
                state
                    .renderer
                    .update_drawable_size(size(gpu_size.width as f64, gpu_size.height as f64));
                resize_args = Some((state.content_size(), state.scale_factor));
            }
        }

        let mut callbacks = self.callbacks.borrow_mut();
        if let Some((content_size, scale_factor)) = resize_args {
            if let Some(ref mut fun) = callbacks.resize {
                fun(content_size, scale_factor)
            }
        }
        if do_move {
            if let Some(ref mut fun) = callbacks.moved {
                fun()
            }
        }
    }

    pub fn set_focused(&self, focus: bool) {
        if let Some(ref mut fun) = self.callbacks.borrow_mut().active_status_change {
            fun(focus);
        }
    }
}

impl PlatformWindow for X11Window {
    fn bounds(&self) -> Bounds<DevicePixels> {
        self.0.state.borrow().bounds.map(|v| v.into())
    }

    // todo(linux)
    fn is_maximized(&self) -> bool {
        false
    }

    // todo(linux)
    fn window_bounds(&self) -> WindowBounds {
        let state = self.0.state.borrow();
        WindowBounds::Windowed(state.bounds.map(|p| DevicePixels(p)))
    }

    fn content_size(&self) -> Size<Pixels> {
        // We divide by the scale factor here because this value is queried to determine how much to draw,
        // but it will be multiplied later by the scale to adjust for scaling.
        let state = self.0.state.borrow();
        state
            .content_size()
            .map(|size| size.div(state.scale_factor))
    }

    fn scale_factor(&self) -> f32 {
        self.0.state.borrow().scale_factor
    }

    // todo(linux)
    fn appearance(&self) -> WindowAppearance {
        WindowAppearance::Light
    }

    fn display(&self) -> Rc<dyn PlatformDisplay> {
        self.0.state.borrow().display.clone()
    }

    fn mouse_position(&self) -> Point<Pixels> {
        let reply = self
            .0
            .xcb_connection
            .query_pointer(self.0.x_window)
            .unwrap()
            .reply()
            .unwrap();
        Point::new((reply.root_x as u32).into(), (reply.root_y as u32).into())
    }

    // todo(linux)
    fn modifiers(&self) -> Modifiers {
        Modifiers::default()
    }

    fn set_input_handler(&mut self, input_handler: PlatformInputHandler) {
        self.0.state.borrow_mut().input_handler = Some(input_handler);
    }

    fn take_input_handler(&mut self) -> Option<PlatformInputHandler> {
        self.0.state.borrow_mut().input_handler.take()
    }

    fn prompt(
        &self,
        _level: PromptLevel,
        _msg: &str,
        _detail: Option<&str>,
        _answers: &[&str],
    ) -> Option<futures::channel::oneshot::Receiver<usize>> {
        None
    }

    fn activate(&self) {
        let win_aux = xproto::ConfigureWindowAux::new().stack_mode(xproto::StackMode::ABOVE);
        self.0
            .xcb_connection
            .configure_window(self.0.x_window, &win_aux)
            .log_err();
    }

    // todo(linux)
    fn is_active(&self) -> bool {
        false
    }

    fn set_title(&mut self, title: &str) {
        self.0
            .xcb_connection
            .change_property8(
                xproto::PropMode::REPLACE,
                self.0.x_window,
                xproto::AtomEnum::WM_NAME,
                xproto::AtomEnum::STRING,
                title.as_bytes(),
            )
            .unwrap();

        self.0
            .xcb_connection
            .change_property8(
                xproto::PropMode::REPLACE,
                self.0.x_window,
                self.0.state.borrow().atoms._NET_WM_NAME,
                self.0.state.borrow().atoms.UTF8_STRING,
                title.as_bytes(),
            )
            .unwrap();
    }

    fn set_app_id(&mut self, app_id: &str) {
        let mut data = Vec::with_capacity(app_id.len() * 2 + 1);
        data.extend(app_id.bytes()); // instance https://unix.stackexchange.com/a/494170
        data.push(b'\0');
        data.extend(app_id.bytes()); // class

        self.0.xcb_connection.change_property8(
            xproto::PropMode::REPLACE,
            self.0.x_window,
            xproto::AtomEnum::WM_CLASS,
            xproto::AtomEnum::STRING,
            &data,
        );
    }

    // todo(linux)
    fn set_edited(&mut self, edited: bool) {}

    fn set_background_appearance(&mut self, background_appearance: WindowBackgroundAppearance) {
        let mut inner = self.0.state.borrow_mut();
        let transparent = background_appearance != WindowBackgroundAppearance::Opaque;
        inner.renderer.update_transparency(transparent);
    }

    // todo(linux), this corresponds to `orderFrontCharacterPalette` on macOS,
    // but it looks like the equivalent for Linux is GTK specific:
    //
    // https://docs.gtk.org/gtk3/signal.Entry.insert-emoji.html
    //
    // This API might need to change, or we might need to build an emoji picker into GPUI
    fn show_character_palette(&self) {
        unimplemented!()
    }

    // todo(linux)
    fn minimize(&self) {
        unimplemented!()
    }

    // todo(linux)
    fn zoom(&self) {
        unimplemented!()
    }

    // todo(linux)
    fn toggle_fullscreen(&self) {
        unimplemented!()
    }

    // todo(linux)
    fn is_fullscreen(&self) -> bool {
        false
    }

    fn on_request_frame(&self, callback: Box<dyn FnMut()>) {
        self.0.callbacks.borrow_mut().request_frame = Some(callback);
    }

    fn on_input(&self, callback: Box<dyn FnMut(PlatformInput) -> crate::DispatchEventResult>) {
        self.0.callbacks.borrow_mut().input = Some(callback);
    }

    fn on_active_status_change(&self, callback: Box<dyn FnMut(bool)>) {
        self.0.callbacks.borrow_mut().active_status_change = Some(callback);
    }

    fn on_resize(&self, callback: Box<dyn FnMut(Size<Pixels>, f32)>) {
        self.0.callbacks.borrow_mut().resize = Some(callback);
    }

    fn on_moved(&self, callback: Box<dyn FnMut()>) {
        self.0.callbacks.borrow_mut().moved = Some(callback);
    }

    fn on_should_close(&self, callback: Box<dyn FnMut() -> bool>) {
        self.0.callbacks.borrow_mut().should_close = Some(callback);
    }

    fn on_close(&self, callback: Box<dyn FnOnce()>) {
        self.0.callbacks.borrow_mut().close = Some(callback);
    }

    fn on_appearance_changed(&self, callback: Box<dyn FnMut()>) {
        self.0.callbacks.borrow_mut().appearance_changed = Some(callback);
    }

    fn draw(&self, scene: &Scene) {
        let mut inner = self.0.state.borrow_mut();
        inner.renderer.draw(scene);
    }

    fn sprite_atlas(&self) -> sync::Arc<dyn PlatformAtlas> {
        let inner = self.0.state.borrow();
        inner.renderer.sprite_atlas().clone()
    }
}<|MERGE_RESOLUTION|>--- conflicted
+++ resolved
@@ -2,18 +2,11 @@
 #![allow(unused)]
 
 use crate::{
-<<<<<<< HEAD
-    platform::blade::BladeRenderer, size, Bounds, DevicePixels, ForegroundExecutor, Modifiers,
-    Pixels, Platform, PlatformAtlas, PlatformDisplay, PlatformInput, PlatformInputHandler,
-    PlatformWindow, Point, PromptLevel, Scene, Size, WindowAppearance, WindowBackgroundAppearance,
-    WindowBounds, WindowOptions, WindowParams, X11Client, X11ClientState, X11ClientStatePtr,
-=======
     platform::blade::{BladeRenderer, BladeSurfaceConfig},
     size, Bounds, DevicePixels, ForegroundExecutor, Modifiers, Pixels, Platform, PlatformAtlas,
     PlatformDisplay, PlatformInput, PlatformInputHandler, PlatformWindow, Point, PromptLevel,
-    Scene, Size, WindowAppearance, WindowBackgroundAppearance, WindowOptions, WindowParams,
-    X11Client, X11ClientState, X11ClientStatePtr,
->>>>>>> bcf7bc9d
+    Scene, Size, WindowAppearance, WindowBackgroundAppearance, WindowBounds, WindowOptions,
+    WindowParams, X11Client, X11ClientState, X11ClientStatePtr,
 };
 use blade_graphics as gpu;
 use parking_lot::Mutex;
