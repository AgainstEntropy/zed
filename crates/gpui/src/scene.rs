--- conflicted
+++ resolved
@@ -261,11 +261,8 @@
         self.stacking_contexts.push(StackingContext::new(None, 0));
         self.active_stacking_context_stack.clear();
         self.active_stacking_context_stack.push(0);
-<<<<<<< HEAD
-=======
         #[cfg(debug_assertions)]
         self.mouse_region_ids.clear();
->>>>>>> c3a3543e
     }
 
     pub fn build(&mut self, scale_factor: f32) -> Scene {
