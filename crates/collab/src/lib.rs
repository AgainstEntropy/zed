pub mod ai;
pub mod api;
pub mod auth;
pub mod db;
pub mod env;
pub mod executor;
mod rate_limiter;
pub mod rpc;

#[cfg(test)]
mod tests;

use ::rpc::{proto, ErrorExt};
use anyhow::anyhow;
use aws_config::{BehaviorVersion, Region};
use axum::{http::StatusCode, response::IntoResponse};
use db::Database;
use executor::Executor;
pub use rate_limiter::*;
use serde::Deserialize;
use std::{path::PathBuf, sync::Arc};
use util::ResultExt;

pub type Result<T, E = Error> = std::result::Result<T, E>;

pub enum Error {
    Http(StatusCode, String),
    Database(sea_orm::error::DbErr),
    Internal(anyhow::Error),
}

impl ErrorExt for Error {
    fn error_code(&self) -> proto::ErrorCode {
        match self {
            Error::Internal(anyhow_error) => anyhow_error.error_code(),
            _ => proto::ErrorCode::Internal,
        }
    }

    fn error_tag(&self, k: &str) -> Option<&str> {
        match self {
            Error::Internal(anyhow_error) => anyhow_error.error_tag(k),
            _ => None,
        }
    }

    fn to_proto(&self) -> proto::Error {
        match self {
            Error::Internal(anyhow_error) => anyhow_error.to_proto(),
            _ => proto::Error {
                message: self.to_string(),
                code: self.error_code() as i32,
                tags: Vec::new(),
            },
        }
    }

    fn cloned(&self) -> anyhow::Error {
        todo!()
    }
}

impl From<anyhow::Error> for Error {
    fn from(error: anyhow::Error) -> Self {
        Self::Internal(error)
    }
}

impl From<sea_orm::error::DbErr> for Error {
    fn from(error: sea_orm::error::DbErr) -> Self {
        Self::Database(error)
    }
}

impl From<axum::Error> for Error {
    fn from(error: axum::Error) -> Self {
        Self::Internal(error.into())
    }
}

impl From<axum::http::Error> for Error {
    fn from(error: axum::http::Error) -> Self {
        Self::Internal(error.into())
    }
}

impl From<serde_json::Error> for Error {
    fn from(error: serde_json::Error) -> Self {
        Self::Internal(error.into())
    }
}

impl IntoResponse for Error {
    fn into_response(self) -> axum::response::Response {
        match self {
            Error::Http(code, message) => {
                log::error!("HTTP error {}: {}", code, &message);
                (code, message).into_response()
            }
            Error::Database(error) => {
                log::error!(
                    "HTTP error {}: {:?}",
                    StatusCode::INTERNAL_SERVER_ERROR,
                    &error
                );
                (StatusCode::INTERNAL_SERVER_ERROR, format!("{}", &error)).into_response()
            }
            Error::Internal(error) => {
                log::error!(
                    "HTTP error {}: {:?}",
                    StatusCode::INTERNAL_SERVER_ERROR,
                    &error
                );
                (StatusCode::INTERNAL_SERVER_ERROR, format!("{}", &error)).into_response()
            }
        }
    }
}

impl std::fmt::Debug for Error {
    fn fmt(&self, f: &mut std::fmt::Formatter<'_>) -> std::fmt::Result {
        match self {
            Error::Http(code, message) => (code, message).fmt(f),
            Error::Database(error) => error.fmt(f),
            Error::Internal(error) => error.fmt(f),
        }
    }
}

impl std::fmt::Display for Error {
    fn fmt(&self, f: &mut std::fmt::Formatter<'_>) -> std::fmt::Result {
        match self {
            Error::Http(code, message) => write!(f, "{code}: {message}"),
            Error::Database(error) => error.fmt(f),
            Error::Internal(error) => error.fmt(f),
        }
    }
}

impl std::error::Error for Error {}

#[derive(Deserialize)]
pub struct Config {
    pub http_port: u16,
    pub database_url: String,
    pub database_max_connections: u32,
    pub api_token: String,
    pub clickhouse_url: Option<String>,
    pub clickhouse_user: Option<String>,
    pub clickhouse_password: Option<String>,
    pub clickhouse_database: Option<String>,
    pub invite_link_prefix: String,
    pub live_kit_server: Option<String>,
    pub live_kit_key: Option<String>,
    pub live_kit_secret: Option<String>,
    pub rust_log: Option<String>,
    pub log_json: Option<bool>,
    pub blob_store_url: Option<String>,
    pub blob_store_region: Option<String>,
    pub blob_store_access_key: Option<String>,
    pub blob_store_secret_key: Option<String>,
    pub blob_store_bucket: Option<String>,
    pub zed_environment: Arc<str>,
<<<<<<< HEAD
    pub openai_api_key: Option<Arc<str>>,
    pub google_ai_api_key: Option<Arc<str>>,
=======
    pub zed_client_checksum_seed: Option<String>,
    pub slack_panics_webhook: Option<String>,
>>>>>>> af87fb98
}

impl Config {
    pub fn is_development(&self) -> bool {
        self.zed_environment == "development".into()
    }
}

#[derive(Default, Deserialize)]
pub struct MigrateConfig {
    pub database_url: String,
    pub migrations_path: Option<PathBuf>,
}

pub struct AppState {
    pub db: Arc<Database>,
    pub live_kit_client: Option<Arc<dyn live_kit_server::api::Client>>,
    pub blob_store_client: Option<aws_sdk_s3::Client>,
<<<<<<< HEAD
    pub rate_limiter: Arc<RateLimiter>,
    pub executor: Executor,
=======
    pub clickhouse_client: Option<clickhouse::Client>,
>>>>>>> af87fb98
    pub config: Config,
}

impl AppState {
    pub async fn new(config: Config, executor: Executor) -> Result<Arc<Self>> {
        let mut db_options = db::ConnectOptions::new(config.database_url.clone());
        db_options.max_connections(config.database_max_connections);
        let mut db = Database::new(db_options, Executor::Production).await?;
        db.initialize_notification_kinds().await?;

        let live_kit_client = if let Some(((server, key), secret)) = config
            .live_kit_server
            .as_ref()
            .zip(config.live_kit_key.as_ref())
            .zip(config.live_kit_secret.as_ref())
        {
            Some(Arc::new(live_kit_server::api::LiveKitClient::new(
                server.clone(),
                key.clone(),
                secret.clone(),
            )) as Arc<dyn live_kit_server::api::Client>)
        } else {
            None
        };

        let db = Arc::new(db);
        let this = Self {
            db: db.clone(),
            live_kit_client,
            blob_store_client: build_blob_store_client(&config).await.log_err(),
<<<<<<< HEAD
            rate_limiter: Arc::new(RateLimiter::new(db)),
            executor,
=======
            clickhouse_client: config
                .clickhouse_url
                .as_ref()
                .and_then(|_| build_clickhouse_client(&config).log_err()),
>>>>>>> af87fb98
            config,
        };
        Ok(Arc::new(this))
    }
}

async fn build_blob_store_client(config: &Config) -> anyhow::Result<aws_sdk_s3::Client> {
    let keys = aws_sdk_s3::config::Credentials::new(
        config
            .blob_store_access_key
            .clone()
            .ok_or_else(|| anyhow!("missing blob_store_access_key"))?,
        config
            .blob_store_secret_key
            .clone()
            .ok_or_else(|| anyhow!("missing blob_store_secret_key"))?,
        None,
        None,
        "env",
    );

    let s3_config = aws_config::defaults(BehaviorVersion::latest())
        .endpoint_url(
            config
                .blob_store_url
                .as_ref()
                .ok_or_else(|| anyhow!("missing blob_store_url"))?,
        )
        .region(Region::new(
            config
                .blob_store_region
                .clone()
                .ok_or_else(|| anyhow!("missing blob_store_region"))?,
        ))
        .credentials_provider(keys)
        .load()
        .await;

    Ok(aws_sdk_s3::Client::new(&s3_config))
}

fn build_clickhouse_client(config: &Config) -> anyhow::Result<clickhouse::Client> {
    Ok(clickhouse::Client::default()
        .with_url(
            config
                .clickhouse_url
                .as_ref()
                .ok_or_else(|| anyhow!("missing clickhouse_url"))?,
        )
        .with_user(
            config
                .clickhouse_user
                .as_ref()
                .ok_or_else(|| anyhow!("missing clickhouse_user"))?,
        )
        .with_password(
            config
                .clickhouse_password
                .as_ref()
                .ok_or_else(|| anyhow!("missing clickhouse_password"))?,
        )
        .with_database(
            config
                .clickhouse_database
                .as_ref()
                .ok_or_else(|| anyhow!("missing clickhouse_database"))?,
        ))
}<|MERGE_RESOLUTION|>--- conflicted
+++ resolved
@@ -161,13 +161,10 @@
     pub blob_store_secret_key: Option<String>,
     pub blob_store_bucket: Option<String>,
     pub zed_environment: Arc<str>,
-<<<<<<< HEAD
     pub openai_api_key: Option<Arc<str>>,
     pub google_ai_api_key: Option<Arc<str>>,
-=======
     pub zed_client_checksum_seed: Option<String>,
     pub slack_panics_webhook: Option<String>,
->>>>>>> af87fb98
 }
 
 impl Config {
@@ -186,12 +183,9 @@
     pub db: Arc<Database>,
     pub live_kit_client: Option<Arc<dyn live_kit_server::api::Client>>,
     pub blob_store_client: Option<aws_sdk_s3::Client>,
-<<<<<<< HEAD
     pub rate_limiter: Arc<RateLimiter>,
     pub executor: Executor,
-=======
     pub clickhouse_client: Option<clickhouse::Client>,
->>>>>>> af87fb98
     pub config: Config,
 }
 
@@ -222,15 +216,12 @@
             db: db.clone(),
             live_kit_client,
             blob_store_client: build_blob_store_client(&config).await.log_err(),
-<<<<<<< HEAD
             rate_limiter: Arc::new(RateLimiter::new(db)),
             executor,
-=======
             clickhouse_client: config
                 .clickhouse_url
                 .as_ref()
                 .and_then(|_| build_clickhouse_client(&config).log_err()),
->>>>>>> af87fb98
             config,
         };
         Ok(Arc::new(this))
